import laspy
import torch
import math
from torch_geometric.data import Data, Dataset
import numpy as np
import os
import glob
import random 
import subprocess
from datetime import datetime
import time

from torch_geometric.data import DataLoader
from sklearn.model_selection import train_test_split

from tqdm.auto import tqdm
import torch.nn as nn
import torch.nn.functional as F
import torch.optim as optim

from sklearn.decomposition import PCA
import matplotlib.pyplot as plt

from util.ClassificationLabels import ClassificationLabels

from collections import defaultdict

from torch_geometric.nn import MLP, knn_interpolate, PointNetConv, global_max_pool, fps, radius

N_POINTS = 2**15  # 4096 points per chunk
EPOCHS = 1000      # Still enough to learn
BATCH_SIZE = 8    # Smaller batch size
TARGET_CLASSES = 14

def reset_gpu():
    try:
        subprocess.run(['nvidia-smi', '--gpu-reset'], check=True)
        print("GPU reset successfully.")
    except subprocess.CalledProcessError as e:
        print(f"Error resetting GPU: {e}")

def handle_cuda_error(e):
    if "CUDA error: device-side assert triggered" in str(e):
        print(f"CUDA error caught: {e}")
        torch.cuda.empty_cache()  # Clear the CUDA cache
        reset_gpu()  # Reset GPU to recover
    else:
        raise e  # Reraise the exception if it's not the one we want to catch

def random_rotate_points(points):
    # Random rotation around z-axis
    theta = np.random.uniform(0, 2 * np.pi)
    rotation_matrix = torch.tensor([
        [np.cos(theta), -np.sin(theta), 0],
        [np.sin(theta), np.cos(theta), 0],
        [0, 0, 1]
    ], dtype=torch.float32)
    
    xyz = points[:, :3]
    rotated_xyz = torch.matmul(xyz, rotation_matrix.T)
    points[:, :3] = rotated_xyz
    return points

def random_jitter(points, sigma=0.01, clip=0.05):
    # Add random noise to coordinates
    jittered_xyz = points[:, :3] + torch.randn_like(points[:, :3]) * sigma
    points[:, :3] = torch.clamp(jittered_xyz, -clip, clip)
    return points

class PointCloudChunkedDataset(Dataset):
    def __init__(self, las_files, n_points=1000, label_mapping=None, transform=None, pre_transform=None):
        super().__init__(None, transform, pre_transform)
        self.las_files = las_files
        self.n_points = n_points
        self.n_chunks = 0
        self.point_chunks = []
        self.label_mapping = label_mapping

        for file_idx, las_file in enumerate(las_files):
            las = laspy.read(las_file)
            total_points = len(las.x)
<<<<<<< HEAD
            self.n_chunks = 15
=======
            # Reduce chunks per file
            self.n_chunks = 20 # Reduced from 15
>>>>>>> 0d50e475
            
            # Add stride to avoid always getting the same points
            stride = total_points // (self.n_chunks * 2)
            for chunk_idx in range(self.n_chunks):
                start_idx = (chunk_idx * stride) % (total_points - n_points)
                self.point_chunks.append((file_idx, start_idx))

        self.pbar = tqdm(total=len(self), desc="Processing Chunks", position=0, leave=True)

    def len(self):
        return len(self.point_chunks)

    def get(self, idx):

        file_idx, start_idx = self.point_chunks[idx]
        las = laspy.read(self.las_files[file_idx])
        
        # Extract features
        xyz = np.column_stack((las.x, las.y, las.z))
        intensity = np.array(las.intensity, dtype=np.float32)
        return_number = np.array(las.return_number, dtype=np.float32)
        labels = np.array(las.classification, dtype=np.int64) # - 1  # Ensure zero-based labels

        features = np.column_stack((xyz, intensity, return_number))
        # print(f"features: {len(features)}")
        # indices = random.sample(range(len(features)), min(self.n_points, len(features)))

        # Extract the sequential chunk
        end_idx = start_idx + self.n_points
        # print(f"start_idx: {start_idx}")
        # print(f"start_idx: {end_idx}")
        x = torch.tensor(features[start_idx:end_idx], dtype=torch.float)
        # y = torch.tensor(labels[start_idx:end_idx], dtype=torch.long)
        # y = torch.tensor([self.label_mapping[label] for label in labels if label in self.label_mapping], dtype=torch.long)
        y = torch.tensor([self.label_mapping.get(label, -1) for label in labels[start_idx:end_idx]], dtype=torch.long)

        # Apply augmentation during training
        if self.transform:
            x = random_rotate_points(x)
            x = random_jitter(x)

        # print(idx, x.shape, y.shape, "\r")
        self.pbar.update(1)

        return Data(x=x, y=y)

class PointCloudDataset(Dataset):
    def __init__(self, las_files, n_points=2000, transform=None, pre_transform=None):
        super().__init__(None, transform, pre_transform)
        self.las_files = las_files
        self.n_points = n_points

    def len(self):
        return len(self.las_files)

    def get(self, idx):
        # Load LAS file
        las = laspy.read(self.las_files[idx])
        
        # Extract features (modify based on available attributes)
        xyz = np.vstack((las.x, las.y, las.z)).T
        intensity = np.array(las.intensity, dtype=np.float32)
        return_number = np.array(las.return_number, dtype=np.float32)
        
        # Stack features
        features = np.column_stack((xyz, intensity, return_number))
        # features = np.column_stack((xyz))
        
        # Extract labels (classification field)
        labels = np.array(las.classification, dtype=np.int64)
        
        valid_labels = np.array([0, 1, 2, 3, 4, 5, 6, 7, 8, 9, 10, 12, 15, 16])
        mapped_labels = np.arange(len(valid_labels))
        label_mapping = {old: new for old, new in zip(valid_labels, mapped_labels)}

        # Randomly sample n points
        indices = random.sample(range(len(features)), min(self.n_points, len(features)))
        # x = torch.tensor(features[indices], dtype=torch.float)
        # y = torch.tensor(labels[indices], dtype=torch.long)
        x = torch.tensor(features[0:self.n_points], dtype=torch.float)
        # y = torch.tensor(labels[0:self.n_points], dtype=torch.long)
        y = torch.tensor([label_mapping[label] for label in labels if label in label_mapping], dtype=torch.long)

        print(f"x shape: {x.shape}, y shape: {y.shape}")

        return Data(x=x, y=y)

class MLPClassifier(nn.Module):
    def __init__(self, in_channels, out_channels):
        super(MLPClassifier, self).__init__()
        self.fc1 = nn.Linear(in_channels, 256)
        self.bn1 = nn.BatchNorm1d(256)
        self.fc2 = nn.Linear(256, 128)
        self.bn2 = nn.BatchNorm1d(128)
        self.fc3 = nn.Linear(128, 64)
        self.bn3 = nn.BatchNorm1d(64)
        self.fc4 = nn.Linear(64, out_channels)
        self.dropout = nn.Dropout(0.3)

    def forward(self, data):
        x = F.relu(self.bn1(self.fc1(data.x)))
        x = self.dropout(x)
        x = F.relu(self.bn2(self.fc2(x)))
        x = self.dropout(x)
        x = F.relu(self.bn3(self.fc3(x)))
        x = self.dropout(x)
        x = self.fc4(x)
        return F.log_softmax(x, dim=1)

class SAModule(torch.nn.Module):
    def __init__(self, ratio, r, nn):
        super().__init__()
        self.ratio = ratio
        self.r = r
        self.conv = PointNetConv(nn, add_self_loops=False)

    def forward(self, x, pos, batch):
        idx = fps(pos, batch, ratio=self.ratio)
        row, col = radius(pos, pos[idx], self.r, batch, batch[idx],
                          max_num_neighbors=64)
        edge_index = torch.stack([col, row], dim=0)
        x_dst = None if x is None else x[idx]
        x = self.conv((x, x_dst), (pos, pos[idx]), edge_index)
        pos, batch = pos[idx], batch[idx]
        return x, pos, batch

class GlobalSAModule(torch.nn.Module):
    def __init__(self, nn):
        super().__init__()
        self.nn = nn

    def forward(self, x, pos, batch):
        x = self.nn(torch.cat([x, pos], dim=1))
        x = global_max_pool(x, batch)
        pos = pos.new_zeros((x.size(0), 3))
        batch = torch.arange(x.size(0), device=batch.device)
        return x, pos, batch

class PointNetPlusPlus(torch.nn.Module):
    def __init__(self, num_features, num_target_classes):
        super().__init__()

        # Increase network capacity and add more hierarchical levels
        self.sa1_module = SAModule(0.5, 0.2, MLP([3 + num_features, 64, 128]))
        self.sa2_module = SAModule(0.25, 0.4, MLP([128 + 3, 128, 256]))
        self.sa3_module = SAModule(0.25, 0.8, MLP([256 + 3, 256, 512]))
        self.sa4_module = GlobalSAModule(MLP([512 + 3, 512, 1024]))

        # Add more sophisticated classification head
        self.mlp = nn.Sequential(
            nn.Linear(1024, 512),
            nn.BatchNorm1d(512),
            nn.ReLU(),
            nn.Dropout(0.5),
            nn.Linear(512, 256),
            nn.BatchNorm1d(256),
            nn.ReLU(),
            nn.Dropout(0.5),
            nn.Linear(256, num_target_classes)
        )

    def forward(self, data):
        pos = data.x[:, :3]
        features = data.x[:, 3:]
        batch = data.batch if hasattr(data, 'batch') else torch.zeros(pos.size(0), dtype=torch.long, device=pos.device)

        sa0_out = (features, pos, batch)
        sa1_out = self.sa1_module(*sa0_out)
        sa2_out = self.sa2_module(*sa1_out)
        sa3_out = self.sa3_module(*sa2_out)
        sa4_out = self.sa4_module(*sa3_out)
        
        x, _, _ = sa4_out
        return F.log_softmax(self.mlp(x), dim=-1)

def load_model(model_path, in_channels, out_channels, device, model_type='mlp'):
    if model_type == 'mlp':
        model = MLPClassifier(in_channels, out_channels)
    else:  # pointnet++
        model = PointNetPlusPlus(num_features=2, num_target_classes=out_channels)
    
    checkpoint = torch.load(model_path, map_location=device)

    # Extract the state_dict from the checkpoint, ignoring other keys like 'model_state_dict' and 'model_type'
    model_state_dict = checkpoint.get('model_state_dict', checkpoint)  # Default to the checkpoint itself if 'model_state_dict' is not found

    model.load_state_dict(model_state_dict)

    # # Try loading the state_dict into the model
    # try:
    #     model.load_state_dict(model_state_dict)
    # except RuntimeError as e:
    #     print(f"Error loading state_dict: {e}")
    #     print("Here are the keys in the saved state_dict:", model_state_dict.keys())
    #     print("Here are the model's keys:", model.state_dict().keys())
    #     raise e
    
    model.to(device)
    model.eval()  # Set the model to evaluation mode

    return model

def classify_point_cloud(model, las_file, device, model_type='mlp'):
    las = laspy.read(las_file)
    
    # Extract features
    xyz = np.column_stack((las.x, las.y, las.z))
    intensity = np.array(las.intensity, dtype=np.float32)
    return_number = np.array(las.return_number, dtype=np.float32)
    features = np.column_stack((xyz, intensity, return_number))
    
    # Process in batches to avoid memory issues
    predictions = []
    batch_size = 32768
    total_points = len(features) # 10_000_000
    total_predicted = 0
    # num_batches = len(features) // batch_size + (1 if len(features) % batch_size != 0 else 0)
    num_batches = (total_points + batch_size - 1) // batch_size 

    for i in tqdm(range(0, len(features), batch_size), total=num_batches, desc="Processing batches", unit="batch"):
        batch = features[i:min(i + batch_size, len(features))]
        x = torch.tensor(batch, dtype=torch.float).to(device)
        # print(f"Batch {i // batch_size + 1}, input  shape: {x.shape}")
        
        if model_type == 'pointnet++':
            batch_idx = torch.zeros(len(batch), dtype=torch.long, device=device)
            data = Data(x=x, batch=batch_idx)
        else:
            data = Data(x=x)
        
        with torch.no_grad():
            out = model(data)
            batch_pred = out.argmax(dim=1).cpu().numpy()
            if len(batch) < len(batch_pred):
                batch_pred = batch_pred[:len(batch)]
            predictions.append(batch_pred)
            total_predicted += batch_pred.size

            # print(f"Batch {i // batch_size + 1}, output shape: {out.shape}")
    
    predicted_labels = np.concatenate(predictions)
    
    if total_predicted != total_points:
        print(f"Warning: Mismatch in the number of predicted labels! Expected {total_points}, got {total_predicted}")

    unique_labels, counts = np.unique(predicted_labels, return_counts=True)
    for label, count in zip(unique_labels, counts):
        percentage = (count / len(predicted_labels)) * 100
        print(f"Class {label}: {count} points ({percentage:.2f}%)")
    
    return predicted_labels

def save_reclassified_las(las_file, n_points, new_labels, output_file):
    las = laspy.read(las_file)
    las.classification[0:n_points] = new_labels
    las.write(output_file)
    print(f"Updated LAS file saved to: {output_file}")

def main_classify(model_path, las_file_path):
    
    device = torch.device("cuda" if torch.cuda.is_available() else "cpu")
    model = load_model(model_path, in_channels=5, out_channels=TARGET_CLASSES, device=device, model_type="pointnet++")

    new_labels = classify_point_cloud(model=model, las_file=las_file_path, device=device, model_type="pointnet++")

    save_reclassified_las(las_file_path, 10_000_000, new_labels, "/workspace/reclassified.las")
    print(f"Classified {len(new_labels)} points from {las_file_path}")

def main():
    torch.cuda.empty_cache()
    device = torch.device("cuda" if torch.cuda.is_available() else "cpu")

    las_files = glob.glob("/workspace/data/train/a/*.las")

    valid_labels = ClassificationLabels("Vorarlberg").class_labels
    mapped_labels = np.arange(len(valid_labels))
    label_mapping = {old: new for old, new in zip(valid_labels, mapped_labels)}
    label_mapping_inv = {v: k for k, v in label_mapping.items()}
    # print("Label Mapping:", label_mapping)
    # print("Label Mapping inverse:", label_mapping_inv)

    # dataset = PointCloudDataset(las_files, n_points=N_POINTS)
    dataset = PointCloudChunkedDataset(las_files, n_points=N_POINTS, label_mapping=label_mapping)

    folder_name = datetime.now().strftime("%H-%M") + f"_FILES_{len(las_files)}_POINTS_{N_POINTS}_CHUNKS_{dataset.n_chunks}_EPOCHS_{EPOCHS}"
    folder_dir = os.path.join("./output/", folder_name)
    os.makedirs(folder_dir, exist_ok=True)

    # Convert dataset to list
    data_list = [dataset[i] for i in range(len(dataset))]

    # Split
    random_seed = int(time.time()) # or '42'
    # print(f"Using random seed: {random_seed}")

    # Random split
    train_data, test_data = train_test_split(data_list, test_size=0.2, random_state=random_seed)
    train_data, val_data = train_test_split(train_data, test_size=0.2, random_state=random_seed)

    
    labels = np.concatenate([data.y.numpy() for data in train_data])
    unique_labels, counts = np.unique(labels, return_counts=True)
    # print(unique_labels, counts)
    
    """
    min_label = unique_labels.min()
    max_label = unique_labels.max()
    min_mapped = label_mapping_inv.get(min_label, None)
    max_mapped = label_mapping_inv.get(max_label, None)
    print(f"Min label: {min_label}, {min_mapped}, Max label: {max_label}, {max_mapped}")
    """

    # Use fewer workers for data loading
    train_loader = DataLoader(train_data, batch_size=BATCH_SIZE, shuffle=True, 
                            num_workers=2, pin_memory=True)
    val_loader = DataLoader(val_data, batch_size=BATCH_SIZE, shuffle=False, 
                          num_workers=2, pin_memory=True)
    test_loader = DataLoader(test_data, batch_size=BATCH_SIZE, shuffle=False, 
                           num_workers=2, pin_memory=True)

    # Set random seeds for PyTorch
    torch.manual_seed(random_seed)
    if torch.cuda.is_available():
        torch.cuda.manual_seed(random_seed)

    print(f"Train: {len(train_data)}, Val: {len(val_data)}, Test: {len(test_data)}")

    # Choose model type ('mlp' or 'pointnet++')
    model_type = 'pointnet++'  # or 'mlp'

    # Initialize model based on type
    if model_type == 'mlp':
        model = MLPClassifier(in_channels=5, out_channels=TARGET_CLASSES)
    else:  # pointnet++
        model = PointNetPlusPlus(num_features=2, num_target_classes=TARGET_CLASSES)  # 2 features: intensity, return_number
    
    model = model.to(device)
    optimizer = optim.Adam(model.parameters(), lr=0.0001, weight_decay=1e-4)
    scheduler = optim.lr_scheduler.ReduceLROnPlateau(
        optimizer,
        mode='max',
        factor=0.5,
        patience=3,
        verbose=True,
        min_lr=1e-6
    )
    
    # Calculate and apply balanced weights (important!)
    total_samples = sum(counts)
    class_weights = torch.zeros(TARGET_CLASSES, device=device)
    for label, count in zip(unique_labels, counts):
        if count > 0:
            class_weights[label] = 1.0  # Set equal weights for all classes
    
    # Use the weights in loss function
    criterion = nn.CrossEntropyLoss(weight=class_weights)

    """
    percent = 0.1
    chunk_abs_count = len(train_data)
    chunk_eff_count = max(1, math.floor(percent * np.float64(chunk_abs_count)) )
    print(f"chunk_abs_count: {chunk_abs_count}")
    print(f"chunk_eff_count: {chunk_eff_count}")
    """

    # Add memory status printing
    def print_memory_status():
        if torch.cuda.is_available():
            print(f"Memory allocated: {torch.cuda.memory_allocated()/1e9:.2f} GB")
            print(f"Memory cached: {torch.cuda.memory_reserved()/1e9:.2f} GB")
    
    # Print memory status periodically
    print_memory_status()

    def train():
        model.train()
        total_loss = 0
        class_predictions = defaultdict(int)
        progress_bar = tqdm(train_loader, desc="Training", leave=False, position=1)

        # Add gradient accumulation for larger effective batch size
        accumulation_steps = 4  # Accumulate gradients over 4 batches
        optimizer.zero_grad()

        for batch_idx, data in enumerate(progress_bar):
            data = data.to(device)
            
            try:
                out = model(data)
                loss = criterion(out, data.y)
                # Scale loss for gradient accumulation
                loss = loss / accumulation_steps
                loss.backward()
                
                # Gradient clipping
                torch.nn.utils.clip_grad_norm_(model.parameters(), max_norm=1.0)
                
                # Step optimizer only after accumulating gradients
                if (batch_idx + 1) % accumulation_steps == 0:
                    optimizer.step()
                    optimizer.zero_grad()
                
                total_loss += loss.item() * accumulation_steps
                
                # Monitor predictions
                pred = out.argmax(dim=1)
                for p in pred.cpu().numpy():
                    class_predictions[p] += 1
                
            except RuntimeError as e:
                handle_cuda_error(e)
                continue

            progress_bar.set_postfix(loss=loss.item() * accumulation_steps)

        # Print class distribution
        print("\nClass distribution in predictions:")
        for cls, count in class_predictions.items():
            print(f"Class {cls}: {count}")
            
        return total_loss / len(train_loader)

    def evaluate(loader, iter):
        model.eval()
        correct = 0
        total = 0
        class_correct = defaultdict(int)
        class_total = defaultdict(int)
        confusion_matrix = defaultdict(lambda: defaultdict(int))

        with torch.no_grad():
            for data in loader:
                data = data.to(device)
                out = model(data)
                pred = out.argmax(dim=1)
                
                # Overall accuracy
                correct += (pred == data.y).sum().item()
                total += data.y.size(0)
                
                # Per-class accuracy
                for p, t in zip(pred.cpu().numpy(), data.y.cpu().numpy()):
                    class_correct[t] += (p == t)
                    class_total[t] += 1
                    confusion_matrix[t][p] += 1
        if ( iter == EPOCHS - 1 ):
            # Print detailed statistics
            print("\nPer-class accuracy:")
            for class_idx in sorted(class_total.keys()):
                accuracy = class_correct[class_idx] / class_total[class_idx] if class_total[class_idx] > 0 else 0
                print(f"Class {class_idx}: {accuracy:.4f} ({class_correct[class_idx]}/{class_total[class_idx]})")
            
            print("\nConfusion Matrix:")
            classes = sorted(class_total.keys())
            print("True\Pred", end="\n")
            for c in classes:
                print(f"{c}", end="\t")
            print()
            for true_class in classes:
                print(f"{true_class}", end="\t")
                for pred_class in classes:
                    print(f"{confusion_matrix[true_class][pred_class]}", end="\t")
                print()

        return correct / total

    
    # Lists to track loss and accuracy
    train_losses = []
    val_accuracies = []

    # Implement warmup learning rate schedule
    warmup_epochs = 5
    def warmup_lr_scheduler(epoch):
        if epoch < warmup_epochs:
            return epoch / warmup_epochs
        return scheduler.get_last_lr()[0]
    
    warmup_scheduler = optim.lr_scheduler.LambdaLR(optimizer, lr_lambda=warmup_lr_scheduler)
    
    with tqdm(total=EPOCHS, desc="Epochs", unit="epoch", position=0) as pbar:
        for epoch in range(EPOCHS):
            train_loss = train()
            val_acc = evaluate(val_loader, epoch)
            
            if epoch < warmup_epochs:
                warmup_scheduler.step()
            else:
                scheduler.step(val_acc)
            
            train_losses.append(train_loss)
            val_accuracies.append(val_acc)
            
            torch.save({
                'model_state_dict': model.state_dict(),
                'model_type': model_type
            }, os.path.join(folder_dir, f"{model_type}_EPOCH_{epoch}_classifier.pth"))

            pbar.set_postfix(loss=train_loss, val_acc=val_acc)
            pbar.update(1)
        pbar.close()
    
    # Plot training loss and validation accuracy
    plt.figure(figsize=(10, 5))
    plt.plot(range(1, EPOCHS+1), train_losses, label="Train Loss", color="blue")
    plt.plot(range(1, EPOCHS+1), val_accuracies, label="Validation Accuracy", color="red")
    plt.xlabel("Epochs")
    plt.ylabel("Loss / Accuracy")
    plt.yscale("log")  # Set y-axis to log scale
    plt.title("Training Loss & Validation Accuracy Over Epochs")
    plt.legend()
    plt.grid()
    plt.savefig(os.path.join(folder_dir,"training_plot.png"))  # Save the figure
    plt.savefig("training_plot.png")  # Save the figure
    # plt.show()

    test_acc = evaluate(test_loader, EPOCHS)
    print(f"Test Accuracy: {test_acc:.4f}")

    # Save the trained model
    torch.save({
        'model_state_dict': model.state_dict(),
        'model_type': model_type
    }, os.path.join(folder_dir, f"{model_type}_classifier.pth"))
    print("Model saved successfully!")

    """
    model = load_model("output/models/models_new/mlp_classifier.pth", in_channels=5, out_channels=TARGET_CLASSES, device=device)
    las_file = "/workspace/data/general/pc2011/pc2011_11245000_RANDOM_SUBSAMPLED_2025-02-10_23h17_29_325.las"
    new_labels = classify_point_cloud(model, las_file, device, 10000000)
    # Print results
    print(f"Classified {len(new_labels)} points from {las_file}")
    output_file = "/workspace/reclassified.las"
    save_reclassified_las(las_file, 10000000, new_labels, output_file)
    """

    all_preds = []
    all_labels = []
    with torch.no_grad():
        for data in test_loader:
            data = data.to(device)
            out = model(data)
            preds = out.argmax(dim=1).cpu().numpy()
            all_preds.append(preds)
            all_labels.append(data.y.cpu().numpy())

    all_preds = np.concatenate(all_preds)
    all_labels = np.concatenate(all_labels)

    unique_preds, pred_counts = np.unique(all_preds, return_counts=True)
    print("Predicted class distribution:", dict(zip(unique_preds, pred_counts)))

    unique_labels, label_counts = np.unique(all_labels, return_counts=True)
    print("True class distribution:", dict(zip(unique_labels, label_counts)))

    all_features = np.concatenate([data.x.cpu().numpy() for data in test_loader])
    pca = PCA(n_components=2)
    reduced_features = pca.fit_transform(all_features)
    plt.scatter(reduced_features[:, 0], reduced_features[:, 1], alpha=0.5)
    plt.title("Feature Space (PCA Projection)")
    plt.savefig(os.path.join(folder_dir,"reduced_features_plot.png"))

if __name__ == "__main__":
    # try:
    #     main()
    # except RuntimeError as e:
    #     handle_cuda_error(e)  # Handle error if occurs
    # main()
    model_path = "/workspace/output/00-29_FILES_16_POINTS_32768_CHUNKS_20_EPOCHS_1000/pointnet++_EPOCH_357_classifier.pth"
    las_file_path = "/workspace/data/general/pc2011/pc2011_11245000_RANDOM_SUBSAMPLED_2025-02-10_23h17_29_325.las"
    main_classify(model_path, las_file_path)<|MERGE_RESOLUTION|>--- conflicted
+++ resolved
@@ -79,12 +79,8 @@
         for file_idx, las_file in enumerate(las_files):
             las = laspy.read(las_file)
             total_points = len(las.x)
-<<<<<<< HEAD
-            self.n_chunks = 15
-=======
             # Reduce chunks per file
             self.n_chunks = 20 # Reduced from 15
->>>>>>> 0d50e475
             
             # Add stride to avoid always getting the same points
             stride = total_points // (self.n_chunks * 2)
